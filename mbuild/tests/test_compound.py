--- conflicted
+++ resolved
@@ -644,7 +644,6 @@
     def test_siliane_bond_number(self, silane):
         assert silane.n_bonds == 4
 
-<<<<<<< HEAD
     def test_align_v_w_v_warn_catch(self, simple_cube):
         vec1 = [1,0,0]
         vec2 = [0,0,1]
@@ -978,7 +977,6 @@
 # for vector pairs, randomly revolve the lattice and then use lattice vectors to bring it back to a known position
 # this might require the methods to track the lattice vecs (honestly its like 100% the case)
 # begin figuring what other tests you need to write/ what fxns dont have unit tests
-=======
     def test_add_bond_remove_ports(self, hydrogen):
         h_clone = mb.clone(hydrogen)
         h2 = mb.Compound(subcompounds=(hydrogen, h_clone))
@@ -1031,5 +1029,4 @@
     def test_smarts_from_file(self):
         p3ht = mb.load(get_fn('p3ht.smi'), smiles=True)
         assert p3ht.n_bonds == 33
-        assert p3ht.n_particles == 33
->>>>>>> 1468900d
+        assert p3ht.n_particles == 33