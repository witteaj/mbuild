import os

import numpy as np
import parmed as pmd
import pytest

import mbuild as mb
from mbuild.exceptions import MBuildError
from mbuild.utils.geometry import calc_dihedral
from mbuild.utils.io import get_fn, has_intermol, has_openbabel
from mbuild.tests.base_test import BaseTest
from copy import deepcopy
import warnings

class TestCompound(BaseTest):

    def test_load_and_create(self):
        mb.load(get_fn('methyl.pdb'))

    def test_update_from_file(self, ch3):
        ch3.update_coordinates(get_fn("methyl.pdb"))

    def test_save_simple(self, ch3):
        extensions = ['.xyz', '.pdb', '.mol2']
        for ext in extensions:
            outfile = 'methyl_out' + ext
            ch3.save(filename=outfile)
            assert os.path.exists(outfile)

    def test_save_box(self, ch3):
        extensions = ['.mol2', '.pdb', '.hoomdxml', '.gro']
        box_attributes = ['mins', 'maxs', 'lengths']
        custom_box = mb.Box([.8, .8, .8])
        for ext in extensions:
            outfile_padded = 'padded_methyl' + ext
            outfile_custom = 'custom_methyl' + ext
            ch3.save(filename=outfile_padded, box=None, overwrite=True)
            ch3.save(filename=outfile_custom, box=custom_box, overwrite=True)
            padded_ch3 = mb.load(outfile_padded)
            custom_ch3 = mb.load(outfile_custom)
            for attr in box_attributes:
                pad_attr = getattr(padded_ch3.boundingbox, attr)
                custom_attr = getattr(custom_ch3.boundingbox, attr)
                assert np.array_equal(pad_attr, custom_attr)

    def test_save_overwrite(self, ch3):
        extensions = ['.gsd', '.hoomdxml', '.lammps', '.lmp', '.top', '.gro']
        for ext in extensions:
            outfile = 'lyhtem' + ext
            ch3.save(filename=outfile)
            ch3.save(filename=outfile, overwrite=True)
            with pytest.raises(IOError):
                ch3.save(filename=outfile, overwrite=False)

    def test_save_forcefield(self, methane):
        exts = ['.gsd', '.hoomdxml', '.lammps', '.lmp', '.top', '.gro',
                '.mol2', '.pdb', '.xyz']
        for ext in exts:
            methane.save('lythem' + ext,
                         forcefield_name='oplsaa',
                         overwrite=True)

    def test_save_resnames(self, ch3, h2o):
        system = mb.Compound([ch3, h2o])
        system.save('resnames.gro', residues=['CH3', 'H2O'])
        struct = pmd.load_file('resnames.gro')

        assert struct.residues[0].name == 'CH3'
        assert struct.residues[1].name == 'H2O'

    def test_save_resnames_single(self, c3, n4):
        system = mb.Compound([c3, n4])
        system.save('resnames_single.gro', residues=['C3', 'N4'])
        struct = pmd.load_file('resnames_single.gro')
        assert struct.residues[0].number ==  1
        assert struct.residues[1].number ==  2

    def test_save_references(self, methane):
        methane.save('methyl.mol2', forcefield_name='oplsaa',
                     references_file='methane.bib')
        assert os.path.isfile('methane.bib')

    def test_save_combining_rule(self, methane):
        combining_rules = ['lorentz', 'geometric']
        gmx_rules = {'lorentz': 2, 'geometric': 3}
        for combining_rule in combining_rules:
            methane.save('methane.top', forcefield_name='oplsaa',
                         combining_rule=combining_rule, overwrite=True)
            with open('methane.top') as fp:
                for i, line in enumerate(fp):
                    if i == 18:
                        gmx_rule = int(line.split()[1])
                        assert gmx_rule == gmx_rules[combining_rule]

    def test_batch_add(self, ethane, h2o):
        compound = mb.Compound()
        compound.add([ethane, h2o])
        assert compound.n_particles == 8 + 3
        assert compound.n_bonds == 7 + 2

    def test_init_with_subcompounds1(self, ethane):
        compound = mb.Compound(ethane)
        assert compound.n_particles == 8
        assert compound.n_bonds == 7

    def test_init_with_subcompounds2(self, ethane, h2o):
        compound = mb.Compound([ethane, h2o])
        assert compound.n_particles == 8 + 3
        assert compound.n_bonds == 7 + 2

    def test_init_with_subcompounds3(self, ethane, h2o):
        compound = mb.Compound([ethane, [h2o, mb.clone(h2o)]])
        assert compound.n_particles == 8 + 2 * 3
        assert compound.n_bonds == 7 + 2 * 2

    def test_init_with_bad_name(self):
        with pytest.raises(ValueError):
            mb.Compound(name=1)

    def test_add_wrong_input(self, ethane):
        with pytest.raises(ValueError):
            ethane.add('water')

    def test_add_existing_parent(self, ethane, h2o):
        water_in_water = mb.clone(h2o)
        h2o.add(water_in_water)
        with pytest.raises(MBuildError):
            ethane.add(water_in_water)

    def test_add_label_exists(self, ethane, h2o):
        ethane.add(h2o, label='water')
        with pytest.raises(MBuildError):
            ethane.add(mb.clone(h2o), label='water')

    def test_set_pos(self, ethane):
        with pytest.raises(MBuildError):
            ethane.pos = [0, 0, 0]

    def test_xyz(self, ch3):
        xyz = ch3.xyz
        assert xyz.shape == (4, 3)

        xyz = ch3.xyz_with_ports
        assert xyz.shape == (12, 3)

    def test_particles_by_name(self, ethane):
        assert sum(1 for _ in ethane.particles()) == 8

        only_H = ethane.particles_by_name('H')
        assert sum(1 for _ in only_H) == 6

        only_C = ethane.particles_by_name('C')
        assert sum(1 for _ in only_C) == 2

    def test_particles_in_range(self, ethane):
        group = ethane.particles_in_range(ethane[0], 0.141)
        assert sum([1 for x in group if x.name == 'H']) == 3
        assert sum([1 for x in group if x.name == 'C']) == 2

        group = ethane.particles_in_range(ethane[0], 0.141, max_particles=4)
        assert sum([1 for x in group if x.name == 'H']) == 3
        assert sum([1 for x in group if x.name == 'C']) == 1

    def test_generate_bonds(self, ch3):
        ch3.generate_bonds('H', 'H', dmin=0.01, dmax=2.0)
        assert ch3.n_bonds == 3 + 3

    def test_remove_from_box(self, ethane):
        n_ethanes = 5
        box = mb.fill_box(ethane, n_ethanes, [3, 3, 3])
        box.remove(box.children[3])

        n_ethanes -= 1
        assert box.n_particles == n_ethanes * ethane.n_particles
        assert len(box.children) == n_ethanes
        assert box.n_bonds == n_ethanes * ethane.n_bonds
        assert len([meth.referenced_ports()
                    for eth in box.children
                    for meth in eth.children]) == 2 * n_ethanes

    def test_remove(self, ethane):
        hydrogens = ethane.particles_by_name('H')
        ethane.remove(hydrogens)

        assert ethane.n_particles == 2
        assert ethane.n_bonds == 1
        for part in ethane.children:
            assert part.n_bonds == 0

        carbons = ethane.particles_by_name('C')
        ethane.remove(carbons)
        assert ethane.n_particles == 0
        assert ethane.n_bonds == 0
        assert len(ethane.children) == 2
        assert len(ethane.children[0].children) == 7  # Still contains ports

    def test_remove_many(self, ethane):
        ethane.remove([ethane.children[0], ethane.children[1]])

        assert ethane.n_particles == 1
        assert ethane._n_particles() == 0
        assert ethane.n_bonds == 0
        for part in ethane.children:
            assert isinstance(part, mb.Port)

    def test_remove_subcompound(self, ethane):
        methyl = ethane.children[0]
        ethane.remove(methyl)

        assert ethane.n_particles == 4
        assert ethane.n_bonds == 3
        assert len(ethane.children) == 1
        assert len(ethane.children[0].children) == 5  # Still contains a port

        methyl = ethane.children[0]
        ethane.remove(methyl)

        assert ethane.n_particles == 1
        assert ethane._n_particles() == 0
        assert ethane.n_bonds == 0
        assert len(ethane.children) == 0

    def test_remove_no_bond_graph(self):
        compound = mb.Compound()
        particle = mb.Compound(name='C', pos=[0, 0, 0])
        compound.add(particle, 'test-particle')
        compound.remove(particle)
        assert particle not in compound.particles()

    def test_remove_bond(self, ch3):
        ch_bond = list(ch3.bonds())[0]
        ch3.remove_bond(ch_bond)
        assert ch3.n_bonds == 2

        with pytest.warns(UserWarning):
            ch3.remove_bond(ch_bond)

    def test_center(self, methane):
        assert np.array_equal(methane.center, np.array([0, 0, 0]))
        for orientation in np.identity(3):
            separation = 0.2
            port = mb.Port(anchor=methane[0], orientation=orientation)
            assert np.allclose(port.center, np.array([0.0, 0.0, 0.0]), atol=1e-15)
            port = mb.Port(anchor=methane[0], orientation=orientation,
                           separation=separation)
            assert np.allclose(port.center, separation*orientation, atol=1e-15)
        np.random.seed(0)
        for orientation in np.random.rand(5, 3):
            port = mb.Port(anchor=methane[0], orientation=orientation)
            assert np.allclose(port.center, np.array([0.0, 0.0, 0.0]), atol=1e-15)
            port = mb.Port(anchor=methane[0], orientation=orientation,
                           separation=separation)
            assert np.allclose(port.center,
                               separation*orientation/np.linalg.norm(orientation),
                               atol=1e-15)

    def test_single_particle(self):
        part = mb.Particle(name='A')
        assert part.n_particles == 1
        assert len(list(part.particles())) == 1
        assert part.xyz.shape == (1, 3)
        assert part.root == part
        assert len(list(part.ancestors())) == 0
        assert next(part.particles_by_name('A')) == part

    def test_name(self):
        with pytest.raises(ValueError):
            mb.Compound(name=1)

    def test_particle_in_particle(self):
        part = mb.Particle(name='A')
        parent = mb.Compound(part)

        assert part.n_particles == 1
        assert len(list(part.particles())) == 1
        assert part.xyz.shape == (1, 3)
        assert part.root == parent
        assert len(list(part.ancestors())) == 1
        assert next(part.particles_by_name('A')) == part

        assert parent.n_particles == 1
        assert len(list(parent.particles())) == 1
        assert parent.xyz.shape == (1, 3)
        assert parent.root == parent
        assert len(list(parent.ancestors())) == 0
        assert next(parent.particles_by_name('A')) == part

    def test_reload(self):
        from mbuild.examples.pmpc.brush import Brush
        from numpy import pi
        # Create a compound and write it to file.
        brush1 = Brush()
        brush1.save("brush1.pdb")

        # Create another compound, rotate it and write it to file.
        brush2 = Brush()
        mb.rotate(brush2, pi/2, [0, 0, 1])
        brush2.save("brush2.pdb")

        # Load brush2.pdb into brush1, modifying the atom positions of brush1.
        brush1.update_coordinates("brush2.pdb")
        brush1.save("modified_brush1.pdb")

        assert brush1['pmpc'].n_particles == 164
        assert brush1['pmpc'].n_bonds == 163
        assert len(brush1['pmpc']['monomer']) == 4
        assert brush1['pmpc']['monomer'][0].n_particles == 41
        assert brush1['pmpc']['monomer'][0].n_bonds == 40

    def test_to_trajectory(self, ethane, c3, n4):
        traj = ethane.to_trajectory()
        assert traj.n_atoms == 8
        assert traj.top.n_bonds == 7
        assert traj.n_chains == 1
        assert traj.n_residues == 1

        traj = ethane.to_trajectory(residues='CH3')
        assert traj.n_atoms == 8
        assert traj.top.n_bonds == 7
        assert traj.n_chains == 1
        assert traj.n_residues == 2
        assert 'CH3' in [res.name for res in traj.top.residues]
        assert all(res.n_atoms == 4 for res in traj.top.residues)

        traj = ethane.to_trajectory(chains='CH3')
        assert traj.n_atoms == 8
        assert traj.top.n_bonds == 7
        assert traj.n_chains == 2
        assert traj.n_residues == 2
        assert all(chain.n_atoms == 4 for chain in traj.top.chains)
        assert all(chain.n_residues == 1 for chain in traj.top.chains)

        system = mb.Compound([c3, n4])
        traj = system.to_trajectory(residues=['C', 'N'])
        assert traj.n_atoms == 2
        assert traj.top.n_bonds == 0
        assert traj.n_chains == 1
        assert traj.n_residues == 2

        traj = system.to_trajectory(chains=['C', 'N'])
        assert traj.n_atoms == 2
        assert traj.top.n_bonds == 0
        assert traj.n_chains == 2
        assert traj.n_residues == 2

        methyl = next(iter(ethane.children))
        traj = methyl.to_trajectory()
        assert traj.n_atoms == 4
        assert traj.top.n_bonds == 3
        assert traj.n_chains == 1
        assert traj.n_residues == 1

    def test_resnames_mdtraj(self, h2o, ethane):
        system = mb.Compound([h2o, mb.clone(h2o), ethane])
        traj = system.to_trajectory(residues=['Ethane', 'H2O'])
        residues = list(traj.top.residues)
        assert traj.n_residues == 3
        assert residues[0].name == 'H2O'
        assert residues[1].name == 'H2O'
        assert residues[2].name == 'Ethane'

        traj = system.to_trajectory(residues='Ethane')
        residues = list(traj.top.residues)
        assert traj.n_residues == 2
        assert residues[0].name == 'RES'
        assert residues[1].name == 'Ethane'

        traj = system.to_trajectory(residues=['Ethane'])
        residues = list(traj.top.residues)
        assert traj.n_residues == 2
        assert residues[0].name == 'RES'
        assert residues[1].name == 'Ethane'

        traj = system.to_trajectory()
        residues = list(traj.top.residues)
        assert traj.n_residues == 1
        assert residues[0].name == 'RES'

    def test_chainnames_mdtraj(self, h2o, ethane):
        system = mb.Compound([h2o, mb.clone(h2o), ethane])
        traj = system.to_trajectory(chains=['Ethane', 'H2O'])
        assert traj.n_chains == 3

        traj = system.to_trajectory(chains='Ethane')
        assert traj.n_chains == 2

        traj = system.to_trajectory(chains=['Ethane'])
        assert traj.n_chains == 2

        traj = system.to_trajectory()
        assert traj.n_chains == 1

    @pytest.mark.skipif(not has_intermol, reason="InterMol is not installed")
    def test_intermol_conversion1(self, ethane, h2o):
        compound = mb.Compound([ethane, h2o])

        intermol_system = compound.to_intermol()
        assert len(intermol_system.molecule_types) == 1
        assert 'Compound' in intermol_system.molecule_types
        assert len(intermol_system.molecule_types['Compound'].bonds) == 9

        assert len(intermol_system.molecule_types['Compound'].molecules) == 1
        molecules = list(intermol_system.molecule_types['Compound'].molecules)
        assert len(molecules[0].atoms) == 11

    @pytest.mark.skipif(not has_intermol, reason="InterMol is not installed")
    def test_intermol_conversion2(self, ethane, h2o):
        # 2 distinct Ethane objects.
        compound = mb.Compound([ethane, mb.clone(ethane), h2o])

        molecule_types = [type(ethane), type(h2o)]
        intermol_system = compound.to_intermol(molecule_types=molecule_types)
        assert len(intermol_system.molecule_types) == 2
        assert 'Ethane' in intermol_system.molecule_types
        assert 'H2O' in intermol_system.molecule_types
        assert len(intermol_system.molecule_types['Ethane'].bonds) == 7
        assert len(intermol_system.molecule_types['H2O'].bonds) == 2

        assert len(intermol_system.molecule_types['Ethane'].molecules) == 2
        ethanes = list(intermol_system.molecule_types['Ethane'].molecules)
        assert len(ethanes[0].atoms) == len(ethanes[1].atoms) == 8

        assert len(intermol_system.molecule_types['H2O'].molecules) == 1
        h2os = list(intermol_system.molecule_types['H2O'].molecules)
        assert len(h2os[0].atoms) == 3

    def test_parmed_conversion(self, ethane, h2o):
        compound = mb.Compound([ethane, h2o])

        structure = compound.to_parmed()
        assert structure.title == 'Compound'

        structure = compound.to_parmed(title='eth_h2o')
        assert structure.title == 'eth_h2o'

        assert len(structure.atoms) == 11
        assert len([at for at in structure.atoms if at.element == 6]) == 2
        assert len([at for at in structure.atoms if at.element == 1]) == 8
        assert len([at for at in structure.atoms if at.element == 8]) == 1

        assert len(structure.bonds) == 9

        assert (sum(len(res.atoms) for res in structure.residues) ==
                len(structure.atoms))

        compound2 = mb.Compound()
        compound2.from_parmed(structure)

        assert compound2.n_particles == 11
        assert len([at for at in compound2.particles() if at.name == 'C']) == 2
        assert len([at for at in compound2.particles() if at.name == 'H']) == 8
        assert len([at for at in compound2.particles() if at.name == 'O']) == 1

        assert compound2.n_bonds == 9

    def test_resnames_parmed(self, h2o, ethane):
        system = mb.Compound([h2o, mb.clone(h2o), ethane])
        struct = system.to_parmed(residues=['Ethane', 'H2O'])
        assert len(struct.residues) == 3
        assert struct.residues[0].name == 'H2O'
        assert struct.residues[1].name == 'H2O'
        assert struct.residues[2].name == 'Ethane'
        assert sum(len(res.atoms) for res in struct.residues) == len(struct.atoms)

        struct = system.to_parmed(residues=['Ethane', 'H2O'])
        assert len(struct.residues) == 3
        assert struct.residues[0].name == 'H2O'
        assert struct.residues[1].name == 'H2O'
        assert struct.residues[2].name == 'Ethane'
        assert sum(len(res.atoms) for res in struct.residues) == len(struct.atoms)

        struct = system.to_parmed(residues='Ethane')
        assert len(struct.residues) == 2
        assert struct.residues[0].name == 'RES'
        assert struct.residues[1].name == 'Ethane'
        assert sum(len(res.atoms) for res in struct.residues) == len(struct.atoms)

        struct = system.to_parmed()
        assert len(struct.residues) == 1
        assert struct.residues[0].name == 'RES'
        assert sum(len(res.atoms) for res in struct.residues) == len(struct.atoms)

    def test_parmed_element_guess(self):
        compound = mb.Particle(name='foobar')
        with pytest.warns(UserWarning):
            _ = compound.to_parmed()

        compound = mb.Particle(name='XXXXXX')
        with pytest.warns(UserWarning):
            _ = compound.to_parmed()

    def test_min_periodic_dist(self, ethane):
        compound = mb.Compound(ethane)
        C_pos = np.array([atom.pos for atom in list(compound.particles_by_name('C'))])
        assert round(compound.min_periodic_distance(C_pos[0], C_pos[1]), 2) == 0.14
        compound.periodicity = np.array([0.2, 0.2, 0.2])
        assert round(compound.min_periodic_distance(C_pos[0], C_pos[1]), 2) == 0.06

    def test_bond_graph(self, ch3):
        compound = mb.Compound()
        compound.add(ch3)
        assert compound.n_bonds == 3
        assert all(compound.bond_graph.has_node(particle)
                   for particle in ch3.particles())

        ch3_nobonds = mb.clone(ch3)
        for bond in ch3_nobonds.bonds():
            ch3_nobonds.remove_bond(bond)
        compound.add(ch3_nobonds)
        assert compound.n_bonds == 3
        assert not any(compound.bond_graph.has_node(particle)
                       for particle in ch3_nobonds.particles())

        carbons = list(compound.particles_by_name('C'))
        compound.add_bond((carbons[0], carbons[1]))
        assert compound.n_bonds == 4
        assert all(compound.bond_graph.has_node(particle)
                   for particle in carbons)
        assert any(compound.bond_graph.has_node(particle)
                   for particle in ch3_nobonds.particles())

        compound.remove_bond((carbons[0], carbons[1]))
        assert not any(compound.bond_graph.has_node(particle)
                       for particle in ch3_nobonds.particles())

    def test_update_coords_update_ports(self, ch2):
        distances = np.round([ch2.min_periodic_distance(port.pos, ch2[0].pos)
                              for port in ch2.referenced_ports()], 5)
        orientations = np.round([port.pos - port.anchor.pos
                                 for port in ch2.referenced_ports()], 5)

        ch2_clone = mb.clone(ch2)
        ch2_clone[0].pos += [1, 1, 1]
        ch2_clone.save('ch2-shift.pdb')

        ch2.update_coordinates('ch2-shift.pdb')
        updated_distances = np.round([ch2.min_periodic_distance(port.pos, ch2[0].pos)
                                      for port in ch2.referenced_ports()], 5)
        updated_orientations = np.round([port.pos - port.anchor.pos
                                         for port in ch2.referenced_ports()], 5)

        assert np.array_equal(distances, updated_distances)
        assert np.array_equal(orientations, updated_orientations)

    def test_charge(self, ch2, ch3):
        compound = mb.Compound(charge=2.0)
        assert compound.charge == 2.0
        compound2 = mb.Compound()
        assert compound2.charge == 0.0

        ch2[0].charge = 0.5
        ch2[1].charge = -0.25
        ch3[0].charge = 1.0
        compound.add([ch2, ch3])
        assert compound.charge == 1.25
        assert ch2.charge == 0.25
        assert compound[0].charge == 0.5

        with pytest.raises(AttributeError):
            compound.charge = 2.0

    def test_charge_subcompounds(self, ch2, ch3):
        ch2[0].charge = 0.5
        ch2[1].charge = -0.25
        compound = mb.Compound(subcompounds=ch2)
        assert compound.charge == 0.25

        with pytest.raises(MBuildError):
            compound = mb.Compound(subcompounds=ch3, charge=1.0)

    def test_charge_neutrality_warn(self, benzene):
        benzene[0].charge = 0.25
        with pytest.warns(UserWarning):
            benzene.save('charge-test.mol2')

    @pytest.mark.skipif(not has_openbabel, reason="Open Babel package not installed")
    def test_energy_minimization(self, octane):
        octane.energy_minimization()

    @pytest.mark.skipif(has_openbabel, reason="Open Babel package is installed")
    def test_energy_minimization_openbabel_warn(self, octane):
        with pytest.raises(MBuildError):
            octane.energy_minimization()

    @pytest.mark.skipif(not has_openbabel, reason="Open Babel package not installed")
    def test_energy_minimization_ff(self, octane):
        for ff in ['UFF', 'GAFF', 'MMFF94', 'MMFF94s', 'Ghemical']:
            octane.energy_minimization(forcefield=ff)
        with pytest.raises(MBuildError):
            octane.energy_minimization(forcefield='fakeFF')

    @pytest.mark.skipif(not has_openbabel, reason="Open Babel package not installed")
    def test_energy_minimization_algorithm(self, octane):
        for algorithm in ['cg', 'steep', 'md']:
            octane.energy_minimization(algorithm=algorithm)
        with pytest.raises(MBuildError):
            octane.energy_minimization(algorithm='fakeAlg')

    @pytest.mark.skipif(not has_openbabel, reason="Open Babel package not installed")
    def test_energy_minimization_non_element(self, octane):
        for particle in octane.particles():
            particle.name = 'Q'
        with pytest.raises(MBuildError):
            octane.energy_minimization()

    @pytest.mark.skipif(not has_openbabel, reason="Open Babel package not installed")
    def test_energy_minimization_ports(self, octane):
        distances = np.round([octane.min_periodic_distance(port.pos, port.anchor.pos)
                              for port in octane.all_ports()], 5)
        orientations = np.round([port.pos - port.anchor.pos
                                 for port in octane.all_ports()], 5)

        octane.energy_minimization()

        updated_distances = np.round([octane.min_periodic_distance(port.pos,
                                                                   port.anchor.pos)
                                      for port in octane.all_ports()], 5)
        updated_orientations = np.round([port.pos - port.anchor.pos
                                         for port in octane.all_ports()], 5)

        assert np.array_equal(distances, updated_distances)
        assert np.array_equal(orientations, updated_orientations)

    def test_clone_outside_containment(self, ch2, ch3):
        compound = mb.Compound()
        compound.add(ch2)
        mb.force_overlap(ch3, ch3['up'], ch2['up'])
        with pytest.raises(MBuildError):
            ch3_clone = mb.clone(ch3)

    def test_load_mol2_mdtraj(self):
        with pytest.raises(KeyError):
            mb.load(get_fn('benzene-nonelement.mol2'))
        mb.load(get_fn('benzene-nonelement.mol2'), use_parmed=True)

    def test_siliane_bond_number(self, silane):
        assert silane.n_bonds == 4

<<<<<<< HEAD
    def test_align_v_w_v_warn_catch(self, simple_cube):
        vec1 = [1,0,0]
        vec2 = [0,0,1]
        assert not simple_cube._warned_already
        with warnings.catch_warnings(record=True) as w:
            warnings.simplefilter('always')
            simple_cube.align_vector_with_vector(vec1, vec2)
            assert len(w) ==1
            assert issubclass(w[-1].category, UserWarning)
            assert "may no longer be accurate" in str(w[-1].message)
            assert simple_cube._warned_already
        # this must be deleted upon making the rotation methods more robust
        # with respect to the lattice vectors

    @pytest.mark.parametrize("badvec",
                             [
                                 ("rrr"),
                                 (5)
                             ])

    def test_align_vwv_bad_vector_type(self, ch3, badvec):
        vec1 = [1,0,0]
        with pytest.raises(TypeError) as err:
            ch3.align_vector_with_vector(vec1, badvec)
            assert "Parameters vec1 and vec2 must be a list-like of length 3" in str(err)

    @pytest.mark.parametrize("badvec",
                             [
                                 ([[8, 0, 0]]),
                                 (np.array([1, 1, 1, 1])),
                                 ([8, 0, [0, 1]])
                             ])
    def test_align_vwv_bad_vector_value(self, ch3, badvec):
        vec1 = [1,0,0]
        with pytest.raises(ValueError) as err:
            ch3.align_vector_with_vector(vec1, badvec)
            assert "Parameters vec1 and vec2 must be list-like of length 3." in str(err)

    @pytest.mark.parametrize("anchor_pt",
                             [
                                 ([.5, .5, .5, .5]),
                                 ([.2, "8"]),
                                 ([]),
                                 ([[], 1, 0.1])
                             ])

    def test_align_vwv_bad_anchor_value(self, ch3, anchor_pt):
        vec1 = [1, 1, 1]
        vec2 = [1, 0, 0]
        with pytest.raises(ValueError) as err:
            ch3.align_vector_with_vector(vec1, vec2, anchor_pt)
            assert ("When describing the anchor point parameter as a set of" or
                    "When describing the parameter anchor_pt it must either contain") in str(err)

    def test_align_vwv_NaN(self, ch3):
        vec1 = np.array([np.nan, 9, 8])
        vec2 = np.random.randint(-10,10)*np.random.randn(3)
        with pytest.raises(ValueError) as err:
            ch3.align_vector_with_vector(vec1, vec2)
            print(err)
            print(str(err))
            assert "NaN value" in str(err)

    def test_align_vwv_parallel_negvector(self, simple_cube):
        cop = deepcopy(simple_cube)
        vec1 = np.random.randint(-10,10)*np.random.randn(3)
        vec2 = -1*deepcopy(vec1)
        with warnings.catch_warnings(record=True) as w:
            warnings.simplefilter('always')
            simple_cube.align_vector_with_vector(vec1, vec2)
            assert issubclass(w[-1].category, UserWarning)
            assert "parallel but point in opposite" in str(w[-1].message)
        for ii, jj in zip(simple_cube, cop):
            assert np.allclose(ii.pos, jj.pos, atol=1e-7)

    def test_align_vwv_parallel_vec(self, simple_cube):
        cop = deepcopy(simple_cube)
        vec1 = np.random.randint(-10,10)*np.random.randn(3)
        vec2 = deepcopy(vec1)
        with warnings.catch_warnings(record=True) as w:
            warnings.simplefilter('always')
            simple_cube.align_vector_with_vector(vec1, vec2)
            assert issubclass(w[-1].category, UserWarning)
            assert "already aligned. No operation" in str(w[-1].message)
        for ii, jj in zip(simple_cube, cop):
            assert np.allclose(ii.pos, jj.pos, atol=1e-7)

    def test_align_v_w_v_moot_anchor_pt(self, simple_cube):
        vec1 = [1,1,1]
        vec2 = [1,0,0]
        anchor_pt = [.5,.5,.5]
        cop= deepcopy(simple_cube)
        simple_cube.align_vector_with_vector(vec1, vec2)
        cop.align_vector_with_vector(vec1,vec2,anchor_pt=anchor_pt)
        for ii, jj in zip(simple_cube, cop):
            assert np.allclose(ii.pos, jj.pos, atol=1e-7)

    def test_align_vwv_90deg_C_anchor_randshift_in_xyz(self, simple_cube):
        vec1 = np.array([1, 0, 0])
        vec2 = np.array([0, -1, 0])
        anch = np.random.randint(-10,10)*np.random.randn(3)
        pts = {(0., 0., 0.) : "c", (1., 0., 0.) : "b", (1., 1., 0.) : "a",
               (0., 1., 1.) : "d", (0., 1., 0.) : "e"}
        primes = {"a" : np.array([1., -1., 0.]) , "b" : np.array([0., -1., 0.]) , "c" : np.array([0., 0., 0.]),
                  "d" : np.array([1., 0., 1.]), "e" : np.array([1., 0., 0.])}
        for ii in simple_cube:
            if tuple(ii.pos) in pts.keys():
                ii.name = pts[tuple(ii.pos)]
        simple_cube.translate(anch)
        simple_cube.align_vector_with_vector(vec1, vec2, anchor_pt=anch)
        for ii in simple_cube:
            if ii.name in primes.keys():
                assert np.allclose(primes[ii.name]+anch, ii.pos, atol=1e-6)

    def test_align_vwv_90deg_C_anchor(self, simple_cube):
        vec1 = np.array([1, 0, 0])
        vec2 = np.array([0, -1, 0])
        anch = np.array([0, 0, 0])
        pts = {(0., 0., 0.) : "c", (1., 0., 0.) : "b", (1., 1., 0.) : "a",
               (0., 1., 1.) : "d", (0., 1., 0.) : "e"}
        primes = {"a" : np.array([1., -1., 0.]) , "b" : np.array([0., -1., 0.]) , "c" : np.array([0., 0., 0.]),
                  "d" : np.array([1., 0., 1.]), "e" : np.array([1., 0., 0.])}
        for ii in simple_cube:
            if tuple(ii.pos) in pts.keys():
                ii.name = pts[tuple(ii.pos)]
        simple_cube.translate(anch)
        simple_cube.align_vector_with_vector(vec1, vec2, anchor_pt=anch)
        for ii in simple_cube:
            if ii.name in primes.keys():
                assert np.allclose(primes[ii.name], ii.pos, atol=1e-6)

    def test_align_vwv_90deg_B_anchor(self, simple_cube):
        vec1 = np.array([1, 0, 0])
        vec2 = np.array([0, -1, 0])
        anch = np.array([1, 0, 0])
        pts = {(0., 0., 0.) : "c", (1., 0., 0.) : "b", (1., 1., 0.) : "a",
               (0., 1., 1.) : "d", (0., 1., 0.) : "e"}
        primes = {"a" : np.array([1., -1., 0.]) , "b" : np.array([0., -1., 0.]) , "c" : np.array([0., 0., 0.]),
                  "d" : np.array([1., 0., 1.]), "e" : np.array([1., 0., 0.])}
        for ii in simple_cube:
            if tuple(ii.pos) in pts.keys():
                ii.name = pts[tuple(ii.pos)]
        simple_cube.align_vector_with_vector(vec1, vec2, anchor_pt=anch)
        for ii in simple_cube:
            if ii.name in primes.keys():
                assert np.allclose(primes[ii.name]+np.array([1, 1, 0]), ii.pos, atol=1e-6)

    def test_align_vwv_neg90deg_B_anchor(self, simple_cube):
        vec2 = np.array([1, 0, 0])
        vec1 = np.array([0, -1, 0])
        anch = np.array([1., 0., 0.])
        # repeat these tests for vector pairs
        pts = {(0., 0., 0.) : "c", (1., 0., 0.) : "b", (1., 1., 0.) : "a",
               (0., 1., 1.) : "d", (0., 1., 0.) : "e"}
        negprimes = {"a" : np.array([0., 0., 0.]) , "b" : np.array([1., 0., 0.]) , "c" : np.array([1., -1., 0.]),
                  "d" : np.array([0., -1., 1.]), "e" : np.array([0., -1., 0.])}
        for ii in simple_cube:
            if tuple(ii.pos) in pts.keys():
                ii.name = pts[tuple(ii.pos)]
        simple_cube.align_vector_with_vector(vec1, vec2, anchor_pt=anch)
        for ii in simple_cube:
            if ii.name in negprimes.keys():
                assert np.allclose(negprimes[ii.name], ii.pos, atol=1e-6)

    def test_align_vwv_neg90deg_C_anchor_randshift_in_xyz(self, simple_cube):
        vec2 = np.array([1, 0, 0])
        vec1 = np.array([0, -1, 0])
        anch = np.random.randint(-10,10)*np.random.randn(3)
        pts = {(0., 0., 0.) : "c", (1., 0., 0.) : "b", (1., 1., 0.) : "a",
               (0., 1., 1.) : "d", (0., 1., 0.) : "e"}
        negprimes = {"a" : np.array([0., 0., 0.]) , "b" : np.array([1., 0., 0.]) , "c" : np.array([1., -1., 0.]),
                  "d" : np.array([0., -1., 1.]), "e" : np.array([0., -1., 0.])}
        for ii in simple_cube:
            if tuple(ii.pos) in pts.keys():
                ii.name = pts[tuple(ii.pos)]
        simple_cube.translate(anch)
        simple_cube.align_vector_with_vector(vec1, vec2, anchor_pt=anch)
        for ii in simple_cube:
            if ii.name in negprimes.keys():
                assert np.allclose(negprimes[ii.name]+anch+np.array([-1, 1, 0]), ii.pos, atol=1e-6)

    def test_align_vwv_neg90deg_no_anchor_randshift_in_xyz(self, simple_cube):
        vec2 = np.array([1, 0, 0])
        vec1 = np.array([0, -1, 0])
        anch = np.random.randint(-10,10)*np.random.randn(3)
        pts = {(0., 0., 0.) : "c", (1., 0., 0.) : "b", (1., 1., 0.) : "a",
               (0., 1., 1.) : "d", (0., 1., 0.) : "e"}
        negprimes = {"a" : np.array([0., 0., 0.]) , "b" : np.array([1., 0., 0.]) , "c" : np.array([1., -1., 0.]),
                  "d" : np.array([0., -1., 1.]), "e" : np.array([0., -1., 0.])}
        for ii in simple_cube:
            if tuple(ii.pos) in pts.keys():
                ii.name = pts[tuple(ii.pos)]
        simple_cube.translate(anch)
        simple_cube.align_vector_with_vector(vec1, vec2)
        for ii in simple_cube:
            if ii.name in negprimes.keys():
                assert np.allclose(negprimes[ii.name]+anch+np.array([0, 1, 0]), ii.pos, atol=1e-6)

    def test_align_vwv_longx_cube_wild_input_verified_with_hypothesis_package(self, longx_cube):
        vec1 = [25.03247183, 25.03247183, 25.03247183]
        vec2 = [-18.21069224, -30.63542859, 32.18163852]
        anch = [16.72948017, -65.78969483, -65.78969483]
        pts = {(0., 0., 0.) : "c", (1., 0., 0.) : "b", (1., 1., 0.) : "a",
               (0., 1., 1.) : "d", (0., 1., 0.) : "e", (2., 0., 0.) : "f"}
        primes = {"a" : np.array([-68.7283231, -79.40105637, -26.44177843]),
                  "b" : np.array([-68.30543722, -79.65977482, -27.31024392]),
                  "c" : np.array([-68.81844673, -78.93811401, -27.77503089]),
                  "d" : np.array([-69.98831907, -79.32147845, -27.07902054]),
                  "e" : np.array([-69.2413326, -78.67939556, -26.9065654]),
                  "f" : np.array([-67.79242772, -80.38143563, -26.84545695])}
        for ii in longx_cube:
            if tuple(ii.pos) in pts.keys():
                ii.name = pts[tuple(ii.pos)]
        longx_cube.align_vector_with_vector(vec1, vec2, anchor_pt=anch)
        for ii in longx_cube:
            if ii.name in primes.keys():
                assert np.allclose(primes[ii.name], ii.pos, atol=1e-6)

    def test_align_vwv_90deg_longxcube_C_anchor_randshift_in_xyz(self, longx_cube):
        vec1 = np.array([1, 0, 0])
        vec2 = np.array([0, -1, 0])
        anch = np.random.randint(-10,10)*np.random.randn(3)
        pts = {(0., 0., 0.) : "c", (1., 0., 0.) : "b", (1., 1., 0.) : "a",
               (0., 1., 1.) : "d", (0., 1., 0.) : "e", (2., 0., 0.) : "f"}
        primes = {"a" : np.array([1., -1., 0.]) , "b" : np.array([0., -1., 0.]) , "c" : np.array([0., 0., 0.]),
                  "d" : np.array([1., 0., 1.]), "e" : np.array([1., 0., 0.]), "f" : np.array([0., -2., 0.])}
        for ii in longx_cube:
            if tuple(ii.pos) in pts.keys():
                ii.name = pts[tuple(ii.pos)]
        longx_cube.translate(anch)
        longx_cube.align_vector_with_vector(vec1, vec2, anchor_pt=anch)
        for ii in longx_cube:
            if ii.name in primes.keys():
                assert np.allclose(primes[ii.name]+anch, ii.pos, atol=1e-6)

    def test_align_vwv_90deg_longxcube_noanchor_randomshift_in_xyz(self, longx_cube):
        vec1 = np.array([1, 0, 0])
        vec2 = np.array([0, -1, 0])
        shift = np.random.randint(-10,10)*np.random.randn(3)
        pts = {(0., 0., 0.) : "c", (1., 0., 0.) : "b", (1., 1., 0.) : "a",
               (0., 1., 1.) : "d", (0., 1., 0.) : "e", (2., 0., 0.) : "f"}
        primes = {"a" : np.array([1.5, .5, 0.]) , "b" : np.array([0.5, 0.5, 0.]) , "c" : np.array([.5, 1.5, 0.]),
                  "d" : np.array([1.5, 1.5, 1.]), "e" : np.array([1.5, 1.5, 0.]), "f" : np.array([0.5, -.5, 0.])}
        for ii in longx_cube:
            if tuple(ii.pos) in pts.keys():
                ii.name = pts[tuple(ii.pos)]
        longx_cube.translate(shift)
        longx_cube.align_vector_with_vector(vec1, vec2, anchor_pt=None)
        for ii in longx_cube:
            if ii.name in primes.keys():
                assert np.allclose(primes[ii.name]+shift, ii.pos, atol=1e-6)

    def test_align_vp_NaNvecs(self, simple_cube):
        V1 = [np.array([np.nan, 9, 8]),np.random.randn(3)]
        V2 = [np.random.randint(-10,10)*np.random.randn(3), np.random.randint(-10,10)*np.random.rand(3)]
        with pytest.raises(ValueError) as err:
            simple_cube.align_vector_pairs(V1, V2)
            assert "invalid because it contains nan" in str(err)

    @pytest.mark.parametrize("sameflipsanch",
                             [
                                 ([0,0,0]),
                                 ([1,1,1]),
                                 (None)
                             ])

    def test_align_vp_same_anch_XtoZ_wdiag(self, simple_cube, sameflipsanch):
        v1 = [[1,0,0],[1,1,1]]
        v2 = [[0,0,1],[1,1,1]]
        pts = {(0., 0., 0.) : "c", (1., 0., 0.) : "b", (1., 1., 0.) : "a",
               (0., 1., 1.) : "d", (0., 1., 0.) : "e"}
        primes = {"a" : np.array([1., 0., 1.]) , "b" : np.array([0., 0., 1.]) , "c" : np.array([0., 0., 0.]),
                  "d" : np.array([1., 1., 0.]), "e" : np.array([1., 0., 0.])}
        for ii in simple_cube:
            if tuple(ii.pos) in pts.keys():
                ii.name = pts[tuple(ii.pos)]
        simple_cube.align_vector_pairs(align_these=v1, with_these=v2, anchor_pt=sameflipsanch)
        for ii in simple_cube:
            if ii.name in primes.keys():
                assert np.allclose(primes[ii.name], ii.pos, atol=1e-6)

    def test_align_vp_order_unimportant_XtoZ_wdiag(self, simple_cube):
        v1 = [[1,1,1], [1,0,0]]
        v2 = [[1,1,1], [0,0,1]]
        pts = {(0., 0., 0.) : "c", (1., 0., 0.) : "b", (1., 1., 0.) : "a",
               (0., 1., 1.) : "d", (0., 1., 0.) : "e"}
        primes = {"a" : np.array([1., 0., 1.]) , "b" : np.array([0., 0., 1.]) , "c" : np.array([0., 0., 0.]),
                  "d" : np.array([1., 1., 0.]), "e" : np.array([1., 0., 0.])}
        for ii in simple_cube:
            if tuple(ii.pos) in pts.keys():
                ii.name = pts[tuple(ii.pos)]
        simple_cube.align_vector_pairs(align_these=v1, with_these=v2)
        for ii in simple_cube:
            if ii.name in primes.keys():
                assert np.allclose(primes[ii.name], ii.pos, atol=1e-6)

    def test_align_vp_swap_axesXZ_ZX(self,simple_cube):
        v1 = [[1,0,0],[0,0,1]]
        v2 = [[0,0,1], [1,0,0]]
        pts = {(0., 0., 0.) : "c", (1., 0., 0.) : "b", (1., 1., 0.) : "a",
               (0., 1., 1.) : "d", (0., 1., 0.) : "e"}
        primes = {"a" : np.array([0., 0., 1.]) , "b" : np.array([0., 1., 1.]) ,
                  "c" : np.array([0., 1., 0.]),
                  "d" : np.array([1., 0., 0.]), "e" : np.array([0., 0., 0.])}
        for ii in simple_cube:
            if tuple(ii.pos) in pts.keys():
                ii.name = pts[tuple(ii.pos)]
        simple_cube.align_vector_pairs(align_these=v1, with_these=v2)
        for ii in simple_cube:
            if ii.name in primes.keys():
                assert np.allclose(primes[ii.name], ii.pos, atol=1e-6)

    def test_align_vp_swap_axesXZ_ZnegX(self,simple_cube):
        v1 = [[1,0,0],[0,0,1]]
        v2 = [[0,0,1], [-1,0,0]]
        pts = {(0., 0., 0.) : "c", (1., 0., 0.) : "b", (1., 1., 0.) : "a",
               (0., 1., 1.) : "d", (0., 1., 0.) : "e"}
        primes = {"a" : np.array([1., 1., 1.]) , "b" : np.array([1., 0., 1.]) ,
                  "c" : np.array([1., 0., 0.]),
                  "d" : np.array([0., 1., 0.]), "e" : np.array([1., 1., 0.])}
        for ii in simple_cube:
            if tuple(ii.pos) in pts.keys():
                ii.name = pts[tuple(ii.pos)]
        simple_cube.align_vector_pairs(align_these=v1, with_these=v2, anchor_pt=[0,0,0])
        for ii in simple_cube:
            if ii.name in primes.keys():
                assert np.allclose(primes[ii.name], (ii.pos+np.array([1,0,0])), atol=1e-6)



# for vector pairs, randomly revolve the lattice and then use lattice vectors to bring it back to a known position
# this might require the methods to track the lattice vecs (honestly its like 100% the case)
# begin figuring what other tests you need to write/ what fxns dont have unit tests
=======
    def test_add_bond_remove_ports(self, hydrogen):
        h_clone = mb.clone(hydrogen)
        h2 = mb.Compound(subcompounds=(hydrogen, h_clone))
        assert len(h2.all_ports()) == 2
        assert len(hydrogen.all_ports()) == 1
        assert len(h_clone.all_ports()) == 1

        mb.force_overlap(h_clone, h_clone['up'], hydrogen['up'])
        assert len(h2.all_ports()) == 0
        assert len(hydrogen.all_ports()) == 0
        assert len(h_clone.all_ports()) == 0

    def test_remove_bond_add_ports(self, hydrogen):
        h_clone = mb.clone(hydrogen)
        h2 = mb.Compound(subcompounds=(hydrogen, h_clone))
        mb.force_overlap(h_clone, h_clone['up'], hydrogen['up'])
        h2.remove_bond((h2[0], h2[1]))
        assert len(h2.all_ports()) == 2
        assert len(hydrogen.all_ports()) == 1
        assert len(h_clone.all_ports()) == 1

    def test_reconnect_keeps_structure_x(self, chf, connect_and_reconnect):
        bond_vector = np.array([1, 0, 0]) 
        angle1, angle2 = connect_and_reconnect(chf, bond_vector)
        assert np.isclose(angle1, angle2, atol=1e-6)

    def test_reconnect_keeps_structure_y(self, chf, connect_and_reconnect):
        chf.spin(np.pi/2, [1, 0, 0]) 
        bond_vector = np.array([0, 1, 0]) 
        angle1, angle2 = connect_and_reconnect(chf, bond_vector)
        assert np.isclose(angle1, angle2, atol=1e-6)

    def test_reconnect_keeps_structure_z(self, chf, connect_and_reconnect):
        bond_vector = np.array([0, 0, 1]) 
        angle1, angle2 = connect_and_reconnect(chf, bond_vector)
        assert np.isclose(angle1, angle2, atol=1e-6)

    def test_reconnect_keeps_structure_random(self, chf, connect_and_reconnect):
        np.random.seed(92)
        for _ in range(5):
            bond_vector = np.random.random(3) - 0.5 
            angle1, angle2 = connect_and_reconnect(chf, bond_vector)
            assert np.isclose(angle1, angle2, atol=1e-6)
>>>>>>> 3f992964
<|MERGE_RESOLUTION|>--- conflicted
+++ resolved
@@ -636,7 +636,6 @@
     def test_siliane_bond_number(self, silane):
         assert silane.n_bonds == 4
 
-<<<<<<< HEAD
     def test_align_v_w_v_warn_catch(self, simple_cube):
         vec1 = [1,0,0]
         vec2 = [0,0,1]
@@ -970,7 +969,6 @@
 # for vector pairs, randomly revolve the lattice and then use lattice vectors to bring it back to a known position
 # this might require the methods to track the lattice vecs (honestly its like 100% the case)
 # begin figuring what other tests you need to write/ what fxns dont have unit tests
-=======
     def test_add_bond_remove_ports(self, hydrogen):
         h_clone = mb.clone(hydrogen)
         h2 = mb.Compound(subcompounds=(hydrogen, h_clone))
@@ -1013,5 +1011,4 @@
         for _ in range(5):
             bond_vector = np.random.random(3) - 0.5 
             angle1, angle2 = connect_and_reconnect(chf, bond_vector)
-            assert np.isclose(angle1, angle2, atol=1e-6)
->>>>>>> 3f992964
+            assert np.isclose(angle1, angle2, atol=1e-6)