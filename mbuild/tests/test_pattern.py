import pytest
import numpy as np
import mbuild as mb
from mbuild.tests.base_test import BaseTest


class TestPattern(BaseTest):

    def test_apply_to_compound(self, betacristobalite, alkyl, ch3):
        pattern = mb.Random2DPattern(90)
        chains, backfills = pattern.apply_to_compound(
            guest=alkyl, host=betacristobalite, backfill=ch3)
        assert len(chains) == 90
        assert len(backfills) == 10

        with pytest.raises(AssertionError):
            pattern = mb.Random2DPattern(101)
            chains, backfills = pattern.apply_to_compound(
                guest=alkyl, host=betacristobalite, backfill=ch3)

    def test_random_2d(self):
        pattern = mb.Random2DPattern(100)
        assert len(pattern) == 100

    def test_random_2d_seed(self):
        pattern_a = mb.Random2DPattern(100, seed=12345)
        pattern_b = mb.Random2DPattern(100, seed=12345)
        assert np.array_equal(pattern_a, pattern_b)

    def test_random_3d(self):
        pattern = mb.Random3DPattern(100)
        assert len(pattern) == 100

    def test_random_3d_seed(self):
        pattern_a = mb.Random3DPattern(100, seed=12345)
        pattern_b = mb.Random3DPattern(100, seed=12345)
        assert np.array_equal(pattern_a, pattern_b)

    def test_grid_2d(self):
        pattern = mb.Grid2DPattern(10, 5)
        assert len(pattern) == 50

    def test_grid_3d(self):
        pattern = mb.Grid3DPattern(10, 5, 2)
        assert len(pattern) == 100

    def test_sphere(self):
        pattern = mb.SpherePattern(100)
        assert len(pattern) == 100

    def test_disk(self):
        pattern = mb.DiskPattern(100)
        assert len(pattern) == 100

    def test_scale_scalar(self):
        pattern = mb.Random3DPattern(100, seed=1)
        scale = 9.87654321
        oldrange = [np.max(pattern.points[:, d]) - np.min(pattern.points[:, d])
                    for d in range(3)]
        pattern.scale(scale)
        newrange = [np.max(pattern.points[:, d]) - np.min(pattern.points[:, d])
                    for d in range(3)]
        for old, new in zip(oldrange, newrange):
            assert(np.allclose(new, scale*old, atol=1e-16))

    def test_scale_vector(self):
        pattern = mb.Random3DPattern(100, seed=1)
        scale = [3.14159, 2.71828, 0.110001]
        oldrange = [np.max(pattern.points[:, d]) - np.min(pattern.points[:, d])
                    for d in range(3)]
        pattern.scale(scale)
        newrange = [np.max(pattern.points[:, d]) - np.min(pattern.points[:, d])
                    for d in range(3)]
        for old, new, s in zip(oldrange, newrange, scale):
            assert(np.allclose(new, s*old, atol=1e-16))

<<<<<<< HEAD
    def test_scale_vector_too_many_dimensions(self): 
        pattern = mb.Random3DPattern(100, seed=1)
        scale = [3.14159, 2.71828, 0.110001, 5]
        with pytest.raises(ValueError): 
            pattern.scale(scale)
=======
    def test_scale_vector_too_many_dimensions(self):
        pattern = mb.Random3DPattern(100, seed=1)
        scale = [3.14159, 2.71828, 0.110001, 5]
        with pytest.raises(ValueError): 
            pattern.scale(scale)

    def test_scale_vector_too_many_dimensions_4points(self):
        pattern = mb.Random3DPattern(4, seed=1)
        scale = [3.14159, 2.71828, 0.110001, 5]
        with pytest.raises(ValueError):
            pattern.scale(scale)

    def test_scale_vector_too_few_dimensions(self):
        pattern = mb.Random3DPattern(100, seed=1)
        scale = [3.14159, 2.71828]
        with pytest.raises(ValueError):
            pattern.scale(scale)

    def test_scale_vector_too_few_dimensions_2points(self):
        pattern = mb.Random3DPattern(2, seed=1)
        scale = [3.14159, 2.71828]
        with pytest.raises(ValueError):
            pattern.scale(scale)

    def test_scale_vector_too_same_N_and_d(self):
        pattern = mb.Random3DPattern(100, seed=1)
        scale = np.arange(100)
        with pytest.raises(ValueError):
            pattern.scale(scale)

    def test_scale_vector_col_vector(self):
        pattern = mb.Random3DPattern(100, seed=1)
        scale = [[3.14159], [2.71828], [0.110001]]
        with pytest.raises(ValueError):
            pattern.scale(scale)

    def test_scale_vector_col_vector_3points(self):
        pattern = mb.Random3DPattern(3, seed=1)
        scale = [[3.14159], [2.71828], [0.110001]]
        with pytest.raises(ValueError):
            pattern.scale(scale)

    def test_scaling(self):
        for pattern_name in mb.pattern.__all__:
            if pattern_name not in ['Pattern']:
                pattern = getattr(mb.pattern, pattern_name)
                test = pattern(n=5, m=6, l=7, scale=3.0, seed=1)
                control = pattern(n=5, m=6, l=7, seed=1)
                control.scale(3.0)
                assert(np.allclose(test.points, control.points, atol=1e-16))

    def test_scaling_error_string(self):
        with pytest.raises(TypeError):
            pattern = mb.Random3DPattern(10, scale='tim')

    def test_scaling_error_dict(self):
        with pytest.raises(TypeError):
            pattern = mb.Random3DPattern(10, scale={'name': 'tim'})

    def test_scaling_error_dict(self):
        with pytest.raises(TypeError):
            pattern = mb.Random3DPattern(10, scale={'name': 'tim'})

    def test_scaling_error_dict(self):
        with pytest.raises(TypeError):
            pattern = mb.Random3DPattern(10, scale={'name': 'tim'})
>>>>>>> fef7496b
<|MERGE_RESOLUTION|>--- conflicted
+++ resolved
@@ -74,13 +74,6 @@
         for old, new, s in zip(oldrange, newrange, scale):
             assert(np.allclose(new, s*old, atol=1e-16))
 
-<<<<<<< HEAD
-    def test_scale_vector_too_many_dimensions(self): 
-        pattern = mb.Random3DPattern(100, seed=1)
-        scale = [3.14159, 2.71828, 0.110001, 5]
-        with pytest.raises(ValueError): 
-            pattern.scale(scale)
-=======
     def test_scale_vector_too_many_dimensions(self):
         pattern = mb.Random3DPattern(100, seed=1)
         scale = [3.14159, 2.71828, 0.110001, 5]
@@ -146,5 +139,4 @@
 
     def test_scaling_error_dict(self):
         with pytest.raises(TypeError):
-            pattern = mb.Random3DPattern(10, scale={'name': 'tim'})
->>>>>>> fef7496b
+            pattern = mb.Random3DPattern(10, scale={'name': 'tim'})