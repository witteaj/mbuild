import numpy as np
import pytest

import mbuild as mb
from mbuild.utils.geometry import calc_dihedral
from mbuild.utils.io import get_fn


class BaseTest:

    @pytest.fixture(autouse=True)
    def initdir(self, tmpdir):
        tmpdir.chdir()

    @pytest.fixture
    def ethane(self):
        from mbuild.examples import Ethane
        return Ethane()

    @pytest.fixture
    def methane(self):
        from mbuild.examples import Methane
        return Methane()

    @pytest.fixture
    def h2o(self):
        from mbuild.lib.moieties import H2O
        return H2O()

    @pytest.fixture
    def ch2(self):
        from mbuild.lib.moieties import CH2
        return CH2()

    @pytest.fixture
    def ester(self):
        from mbuild.lib.moieties import Ester
        return Ester()

    @pytest.fixture
    def ch3(self):
        from mbuild.lib.moieties import CH3
        return CH3()

    @pytest.fixture
    def c3(self):
        from mbuild.lib.atoms import C3
        return C3()

    @pytest.fixture
    def n4(self):
        from mbuild.lib.atoms import N4
        return N4()

    @pytest.fixture
    def hydrogen(self):
        from mbuild.lib.atoms import H
        return H()

    @pytest.fixture
    def betacristobalite(self):
        from mbuild.lib.surfaces import Betacristobalite
        return Betacristobalite()

    @pytest.fixture
    def propyl(self):
        from mbuild.examples import Alkane
        return Alkane(3, cap_front=True, cap_end=False)

    @pytest.fixture
    def hexane(self, propyl):
        class Hexane(mb.Compound):
            def __init__(self):
                super(Hexane, self).__init__()

                self.add(propyl, 'propyl1')
                self.add(mb.clone(propyl), 'propyl2')

                mb.force_overlap(self['propyl1'],
                                 self['propyl1']['down'],
                                 self['propyl2']['down'])
        return Hexane()

    @pytest.fixture
    def octane(self):
        from mbuild.examples import Alkane
        return Alkane(8, cap_front=True, cap_end=True)

    @pytest.fixture
    def sixpoints(self):
        molecule = mb.Compound()
        molecule.add(mb.Particle(name='C', pos=[5, 5, 5]), label='middle')
        molecule.add(mb.Particle(name='C', pos=[6, 5, 5]), label='right')
        molecule.add(mb.Particle(name='C', pos=[4, 5, 5]), label='left')
        molecule.add(mb.Port(anchor=molecule[0]), label='up')
        molecule['up'].translate([0, 1, 0])
        molecule.add(mb.Port(anchor=molecule[0]), label='down')
        molecule['down'].translate([0, -1, 0])
        molecule.add(mb.Particle(name='C', pos=[5, 5, 6]), label='front')
        molecule.add(mb.Particle(name='C', pos=[5, 5, 4]), label='back')
        molecule.generate_bonds('C', 'C', 0.9, 1.1)
        return molecule

    @pytest.fixture
    def benzene(self):
        compound = mb.load(get_fn('benzene.mol2'))
        compound.name = 'Benzene'
        return compound

    @pytest.fixture
    def rigid_benzene(self):
        compound = mb.load(get_fn('benzene.mol2'))
        compound.name = 'Benzene'
        compound.label_rigid_bodies()
        return compound

    @pytest.fixture
    def benzene_from_parts(self):
        ch = mb.load(get_fn('ch.mol2'))
        ch.name = 'CH'
        mb.translate(ch, -ch[0].pos)       
        ch.add(mb.Port(anchor=ch[0], separation=0.07), 'a')
        mb.rotate_around_z(ch['a'], 120.0 * (np.pi/180.0))

        ch.add(mb.Port(anchor=ch[0], separation=0.07), 'b')
        mb.rotate_around_z(ch['b'], -120.0 * (np.pi/180.0))
        ch_copy = mb.clone(ch)

        benzene = mb.Compound(name='Benzene')
        benzene.add(ch)
        current = ch

        for _ in range(5):
            ch_new = mb.clone(ch_copy)
            mb.force_overlap(move_this=ch_new,
                             from_positions=ch_new['a'],
                             to_positions=current['b'])
            current = ch_new
            benzene.add(ch_new)

        carbons = [p for p in benzene.particles_by_name('C')]
        benzene.add_bond((carbons[0],carbons[-1]))

        return benzene

    @pytest.fixture
    def box_of_benzenes(self, benzene):
        n_benzenes = 10
        benzene.name = 'Benzene'
        filled = mb.fill_box(benzene,
                             n_compounds=n_benzenes,
                             box=[0, 0, 0, 4, 4, 4]) 
        filled.label_rigid_bodies(discrete_bodies='Benzene', rigid_particles='C')
        return filled

    @pytest.fixture
    def rigid_ch(self):
        ch = mb.load(get_fn('ch.mol2'))
        ch.name = 'CH'
        ch.label_rigid_bodies()
        mb.translate(ch, -ch[0].pos)    
        ch.add(mb.Port(anchor=ch[0]), 'a')
        mb.translate(ch['a'], [0, 0.07, 0]) 
        mb.rotate_around_z(ch['a'], 120.0 * (np.pi/180.0))

        ch.add(mb.Port(anchor=ch[0]), 'b')
        mb.translate(ch['b'], [0, 0.07, 0]) 
        mb.rotate_around_z(ch['b'], -120.0 * (np.pi/180.0))
        return ch

    @pytest.fixture
    def silane(self):
        from mbuild.lib.moieties import Silane
        return Silane()

    @pytest.fixture
    def simple_cube(self):
        from mbuild import Lattice as L
        simple_basis = {"Po": [[0., 0., 0.]]}
        simple_lat = L(lattice_spacing=[1, 1, 1], lattice_points=simple_basis)
        Po = mb.Compound(name="Po")
        simple_dictionary = {"Po":Po}
        simple_comp = simple_lat.populate(x=2, y=2, z=2, compound_dict=simple_dictionary)
        return simple_comp

    @pytest.fixture
<<<<<<< HEAD
<<<<<<< HEAD
=======
=======
>>>>>>> 1c0d55f2
    def longx_cube(self):
        from mbuild import Lattice as L
        simple_basis = {"Po": [[0., 0., 0.]]}
        simple_lat = L(lattice_spacing=[1, 1, 1], lattice_points=simple_basis)
        Po = mb.Compound(name="Po")
        simple_dictionary = {"Po":Po}
        simple_comp = simple_lat.populate(x=3, y=2, z=2, compound_dict=simple_dictionary)
        return simple_comp

    @pytest.fixture
<<<<<<< HEAD
>>>>>>> origin/lattice_orientation1
=======
>>>>>>> 1c0d55f2
    def chf(self):
        class CHF(mb.Compound):
            def __init__(self):
                super(CHF, self).__init__()
                carbon = mb.Particle(name='C', pos=[0.0, 0.0, 0.0])
                hydrogen = mb.Particle(name='H', pos=[0.0, -0.15, 0.0])
                fluorine = mb.Particle(name='F', pos=[0.0, 0.15, 0.0])
                self.add([carbon, hydrogen, fluorine])
                self.add_bond((carbon, hydrogen))
                self.add_bond((carbon, fluorine))
        return CHF()

    @pytest.fixture
    def connect_and_reconnect(self, chf):
        def _connect_and_reconnect(chf, bond_vector):
            first = mb.clone(chf)
            second = mb.clone(chf)
            first.add(mb.Port(anchor=first[0], orientation=bond_vector,
                separation=0.075), label='up')
            second.add(mb.Port(anchor=second[0], orientation=-bond_vector,
                separation=0.075), label='down')
            c2h2f2 = mb.Compound(subcompounds=(first, second))
            mb.force_overlap(first, first['up'], second['down'])
            fccf_dihedral_init = calc_dihedral(first[2].pos, first[0].pos,
                second[0].pos, second[2].pos)
            c2h2f2.remove_bond((first[0], second[0]))
            mb.force_overlap(first, first['port[0]'], second['port[0]'])
            fccf_dihedral_final = calc_dihedral(first[2].pos, first[0].pos,
                second[0].pos, second[2].pos)
            return fccf_dihedral_init, fccf_dihedral_final
        return _connect_and_reconnect

    @pytest.fixture
    def alkane_monolayer(self):
        from mbuild.examples import AlkaneMonolayer
        pattern = mb.Random2DPattern(50, seed=1)
        monolayer = AlkaneMonolayer(pattern=pattern)
        return monolayer<|MERGE_RESOLUTION|>--- conflicted
+++ resolved
@@ -184,11 +184,6 @@
         return simple_comp
 
     @pytest.fixture
-<<<<<<< HEAD
-<<<<<<< HEAD
-=======
-=======
->>>>>>> 1c0d55f2
     def longx_cube(self):
         from mbuild import Lattice as L
         simple_basis = {"Po": [[0., 0., 0.]]}
@@ -199,10 +194,6 @@
         return simple_comp
 
     @pytest.fixture
-<<<<<<< HEAD
->>>>>>> origin/lattice_orientation1
-=======
->>>>>>> 1c0d55f2
     def chf(self):
         class CHF(mb.Compound):
             def __init__(self):
