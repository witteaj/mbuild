--- conflicted
+++ resolved
@@ -174,14 +174,13 @@
         return Silane()
 
     @pytest.fixture
-<<<<<<< HEAD
     def simple_cube(self):
         from mbuild import Lattice as L
         lil_basis = {"Po": [[0., 0., 0.]]}
         lil_lat = L(lattice_spacing=[1, 1, 1], lattice_points=lil_basis)
         Po = mb.Compound(name="Po")
-        lil_dict = {"Po":Po}
-        lil_comp = lil_lat.populate(x=2, y=2, z=2, compound_dict=lil_dict)
+        lil_dictionary = {"Po":Po}
+        lil_comp = lil_lat.populate(x=2, y=2, z=2, compound_dict=lil_dictionary)
         return lil_comp
 
     @pytest.fixture
@@ -190,10 +189,10 @@
         lil_basis = {"Po": [[0., 0., 0.]]}
         lil_lat = L(lattice_spacing=[1, 1, 1], lattice_points=lil_basis)
         Po = mb.Compound(name="Po")
-        lil_dict = {"Po":Po}
-        lil_comp = lil_lat.populate(x=3, y=2, z=2, compound_dict=lil_dict)
+        lil_dictionary = {"Po":Po}
+        lil_comp = lil_lat.populate(x=3, y=2, z=2, compound_dict=lil_dictionary)
         return lil_comp
-=======
+
     def chf(self):
         class CHF(mb.Compound):
             def __init__(self):
@@ -231,5 +230,4 @@
         from mbuild.examples import AlkaneMonolayer
         pattern = mb.Random2DPattern(50, seed=1)
         monolayer = AlkaneMonolayer(pattern=pattern)
-        return monolayer
->>>>>>> 1468900d
+        return monolayer