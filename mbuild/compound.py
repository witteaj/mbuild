--- conflicted
+++ resolved
@@ -2444,22 +2444,6 @@
                 else:
                     current_residue = default_residue
                     atom_residue_map[atom] = current_residue
-
-<<<<<<< HEAD
-            atomic_number = None
-            name = ''.join(char for char in atom.name if not char.isdigit())
-            try:
-                atomic_number = AtomicNum[atom.name]
-            except KeyError:
-                element = element_by_name(atom.name)
-                if name not in guessed_elements:
-                    warn(
-                        'Guessing that "{}" is element: "{}"'.format(
-                            atom, element))
-                    guessed_elements.add(name)
-            else:
-                element = atom.name
-=======
                 if current_residue not in structure.residues:
                     structure.residues.append(current_residue)
 
@@ -2473,7 +2457,6 @@
                         guessed_elements.add(name)
                 else:
                     element = atom.name
->>>>>>> 9502caf9
 
                 atomic_number = atomic_number or AtomicNum[element]
                 mass = Mass[element]
