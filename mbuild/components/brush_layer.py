--- conflicted
+++ resolved
@@ -56,11 +56,7 @@
 if __name__ == "__main__":
     print "Generating model..."
     start = time.time()
-<<<<<<< HEAD
-    m = BrushLayer(chain_length=5, alpha=pi/4, coverage=.5, tile_x=5, tile_y=5)
-=======
     m = BrushLayer(chain_length=5, alpha=pi/4, coverage=.5, tile_x=2, tile_y=2)
->>>>>>> 22871ab1
     print "Done. ({0:.2f} s)".format(time.time() - start)
 
     print "Loading and pruning forcefield..."
